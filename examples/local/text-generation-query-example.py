--- conflicted
+++ resolved
@@ -3,13 +3,8 @@
 
 import mii
 
-<<<<<<< HEAD
-name = "distilgpt2"
-name = "ThatSkyFox/DialoGPT-small-joshua"
-=======
 # name = "distilgpt2"
 name = "gpt-neox"
->>>>>>> 07625efd
 
 generator = mii.mii_query_handle(name + "_deployment")
 result = generator.query({'query': "DeepSpeed is the greatest"})
