# Copyright (c) Microsoft Corporation.
# SPDX-License-Identifier: Apache-2.0

# DeepSpeed Team
import torch
from typing import Union, List
from enum import Enum
from pydantic import BaseModel, validator

from deepspeed.launcher.runner import DLTS_HOSTFILE


class DtypeEnum(Enum):
    # The torch dtype must always be the first value (so we return torch.dtype)
    fp16 = torch.float16, "torch.float16", "fp16", "float16", "half"
    bf16 = torch.bfloat16, "torch.bfloat16", "bf16", "bfloat16"
    fp32 = torch.float32, "torch.float32", "fp32", "float32", "float"
    int8 = torch.int8, "torch.int8", "int8"

    # Copied from https://stackoverflow.com/a/43210118
    # Allows us to use multiple values for each Enum index and returns first
    # listed value when Enum is called
    def __new__(cls, *values):
        obj = object.__new__(cls)
        # first value is canonical value
        obj._value_ = values[0]
        for other_value in values[1:]:
            cls._value2member_map_[other_value] = obj
        obj._all_values = values
        return obj

    def __repr__(self):
        return "<%s.%s: %s>" % (
            self.__class__.__name__,
            self._name_,
            ", ".join([repr(v) for v in self._all_values]),
        )


class MIIConfig(BaseModel):
    tensor_parallel: int = 1
    port_number: int = 50050
    dtype: DtypeEnum = torch.float32
    meta_tensor: bool = False
    load_with_sys_mem: bool = False
    enable_cuda_graph: bool = False
    checkpoint_dict: Union[dict, None] = None
    deploy_rank: Union[int, List[int]] = -1
    torch_dist_port: int = 29500
    hf_auth_token: str = None
    replace_with_kernel_inject: bool = True
    profile_model_time: bool = False
    skip_model_check: bool = False
    max_tokens: int = 1024
    enable_restful_api: bool = False
    restful_api_port: int = 51080
    replica_num: int = 1
    hostfile: str = DLTS_HOSTFILE

    @validator("deploy_rank")
    def deploy_valid(cls, field_value, values):
        if "tensor_parallel" not in values:
            raise ValueError(
                "'tensor_parallel' must be defined in the pydantic model before 'deploy_rank'"
            )

        # if deploy rank is not given, default to align with TP value
        if field_value == -1:
            field_value = list(range(values["tensor_parallel"]))

        # ensure deploy rank type is always list for easier consumption later
        if not isinstance(field_value, list):
            field_value = [field_value]

        # number of ranks provided must be equal to TP size, DP is handled outside MII currently
        assert values["tensor_parallel"] == len(field_value), \
            f"{len(field_value)} rank(s) provided in 'deploy_rank' does not align with tensor_parallel size of {values['tensor_parallel']}"
        return field_value

    @validator('checkpoint_dict')
    def checkpoint_dict_valid(cls, value):
        if value is None:
            return value
        if value.get('base_dir', ''):
            raise ValueError(
                "please unset 'base_dir' it will be set w.r.t. the deployment 'model_path'"
            )
        for k in ['checkpoints', 'parallelization', 'version', 'type']:
            if not value.get(k, ''):
                raise ValueError(f"Missing key={k} in checkpoint_dict")
        return value

<<<<<<< HEAD
=======
    @root_validator
    def auto_enable_load_balancing(cls, values):
        if values["enable_restful_api"] and not values["enable_load_balancing"]:
            logger.warn("Restful API is enabled, enabling Load Balancing")
            values["enable_load_balancing"] = True
        return values

    @root_validator
    def meta_tensor_or_sys_mem(cls, values):
        if values.get("meta_tensor") and values.get("load_with_sys_mem"):
            raise ValueError(
                "`meta_tensor` and `load_with_sys_mem` cannot be active at the same time."
            )
        return values

>>>>>>> 60a85dc3
    class Config:
        validate_all = True
        validate_assignment = True
        use_enum_values = True
        extra = 'forbid'
        json_encoders = {torch.dtype: lambda x: str(x)}


class ReplicaConfig(BaseModel):
    hostname: str = ""
    tensor_parallel_ports: List[int] = []
    torch_dist_port: int = None
    gpu_indices: List[int] = []

    class Config:
        validate_all = True
        validate_assignment = True


class LoadBalancerConfig(BaseModel):
    port: int = None
    replica_configs: List[ReplicaConfig] = []

    class Config:
        validate_all = True
        validate_assignment = True<|MERGE_RESOLUTION|>--- conflicted
+++ resolved
@@ -90,8 +90,6 @@
                 raise ValueError(f"Missing key={k} in checkpoint_dict")
         return value
 
-<<<<<<< HEAD
-=======
     @root_validator
     def auto_enable_load_balancing(cls, values):
         if values["enable_restful_api"] and not values["enable_load_balancing"]:
@@ -107,7 +105,6 @@
             )
         return values
 
->>>>>>> 60a85dc3
     class Config:
         validate_all = True
         validate_assignment = True
