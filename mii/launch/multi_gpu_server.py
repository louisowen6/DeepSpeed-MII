--- conflicted
+++ resolved
@@ -46,13 +46,6 @@
 
     local_rank = int(os.getenv('LOCAL_RANK', '0'))
     port = args.port + local_rank
-<<<<<<< HEAD
-    inference_pipeline = load_models(args.task_name,
-                                     args.model,
-                                     args.model_path,
-                                     args.ds_optimize)
-    #print(inference("Test product is ", do_sample=True, min_length=25))
-=======
 
     inference_pipeline = load_models(task_name=args.task_name,
                                      model_name=args.model,
@@ -61,7 +54,6 @@
                                      provider=provider,
                                      mii_config=mii_config)
 
->>>>>>> 07625efd
     serve(inference_pipeline, port)
 
 
