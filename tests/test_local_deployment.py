# Copyright (c) Microsoft Corporation.
# SPDX-License-Identifier: Apache-2.0

# DeepSpeed Team
import pytest
import os
import torch
from types import SimpleNamespace
import json
import requests
from .utils import *  # noqa: F401
import mii
''' These fixtures provide default values for the deployment config '''


@pytest.fixture(scope="function", params=[50050])
def port_number(request):
    return request.param


@pytest.fixture(scope="function", params=[False])
<<<<<<< HEAD
def load_with_sys_mem(request):
    return request.param


@pytest.fixture(scope="function", params=[False])
=======
>>>>>>> 5f60390c
def enable_restful_api(request):
    return request.param


@pytest.fixture(scope="function", params=[0])
def restful_api_port(request):
    return request.param


''' These fixtures provide a local deployment and ensure teardown '''


@pytest.fixture(scope="function")
def mii_configs(
    tmpdir: str,
    dtype: str,
    tensor_parallel: int,
    port_number: int,
    load_with_sys_mem: bool,
    enable_restful_api: bool,
    restful_api_port: int,
):

    # Create a hostfile for DeepSpeed launcher when load_balancing is enabled
    hostfile = os.path.join(tmpdir, "hostfile")
    num_gpu = torch.cuda.device_count()
    with open(hostfile, "w") as f:
        f.write(f"localhost slots={num_gpu}")

    return {
        'dtype': dtype,
        'tensor_parallel': tensor_parallel,
        'port_number': port_number,
        'load_with_sys_mem': load_with_sys_mem,
        'replica_num': num_gpu * 1 // tensor_parallel,
        'hostfile': hostfile,
        'enable_restful_api': enable_restful_api,
        'restful_api_port': restful_api_port,
    }


@pytest.fixture(scope="function")
def deployment_config(task_name: str,
                      model_name: str,
                      mii_configs: dict,
                      enable_deepspeed: bool,
                      enable_zero: bool,
                      ds_config: dict):
    config = SimpleNamespace(task=task_name,
                             model=model_name,
                             deployment_type=mii.DeploymentType.LOCAL,
                             deployment_name=model_name + "_deployment",
                             model_path=os.getenv("TRANSFORMERS_CACHE",
                                                  None),
                             mii_config=mii_configs,
                             enable_deepspeed=enable_deepspeed,
                             enable_zero=enable_zero,
                             ds_config=ds_config)
    validate_config(config)
    return config


@pytest.fixture(scope="function")
def local_deployment(deployment_config, expected_failure):
    if expected_failure is not None:
        with pytest.raises(expected_failure) as excinfo:
            mii.deploy(**deployment_config.__dict__)
        yield excinfo
    else:
        mii.deploy(**deployment_config.__dict__)
        yield deployment_config
        mii.terminate(deployment_config.deployment_name)


''' Unit tests '''


@pytest.mark.local
@pytest.mark.parametrize("dtype", ['fp16', 'fp32'])
@pytest.mark.parametrize(
    "task_name, model_name, query",
    [
        (
            "conversational",
            "microsoft/DialoGPT-small",
            {
                "text": "DeepSpeed is the greatest",
                "conversation_id": 3,
                "past_user_inputs": [],
                "generated_responses": [],
            },
        ),
        (
            "fill-mask",
            "bert-base-uncased",
            {
                "query": "Hello I'm a [MASK] model."
            },
        ),
        (
            "question-answering",
            "deepset/roberta-large-squad2",
            {
                "question": "What is the greatest?",
                "context": "DeepSpeed is the greatest",
            },
        ),
        (
            "text-generation",
            "distilgpt2",
            {
                "query": ["DeepSpeed is the greatest"]
            },
        ),
        (
            "text-generation",
            "bigscience/bloom-560m",
            {
                "query": ["DeepSpeed is the greatest",
                          'Seattle is']
            },
        ),
        ("token-classification",
         "Jean-Baptiste/roberta-large-ner-english",
         {
             "query": "My name is jean-baptiste and I live in montreal."
         }),
        (
            "text-classification",
            "roberta-large-mnli",
            {
                "query": "DeepSpeed is the greatest"
            },
        ),
    ],
)
def test_single_GPU(local_deployment, query):
    generator = mii.mii_query_handle(local_deployment.deployment_name)
    result = generator.query(query)
    assert result


@pytest.mark.local
@pytest.mark.parametrize("enable_restful_api", [True])
@pytest.mark.parametrize("restful_api_port", [28080])
@pytest.mark.parametrize(
    "task_name, model_name, query",
    [
        (
            "text-generation",
            "bigscience/bloom-560m",
            {
                "query": ["DeepSpeed is the greatest"]
            },
        ),
    ],
)
def test_restful_api(local_deployment, query, restful_api_port):
    generator = mii.mii_query_handle(local_deployment.deployment_name)
    for _ in range(2):
        result = generator.query(query)

    url = f'http://localhost:{restful_api_port}/mii/{local_deployment.deployment_name}'
    params = {"request": query}
    json_params = json.dumps(params)
    result = requests.post(url,
                           data=json_params,
                           headers={"Content-Type": "application/json"})
    assert result.status_code == 200
    assert "response" in result.json()


@pytest.mark.local
@pytest.mark.parametrize("load_with_sys_mem", [True])
@pytest.mark.parametrize(
    "task_name, model_name, query",
    [
        (
            "text-generation",
            "distilgpt2",
            {
                "query": ["DeepSpeed is the greatest"]
            },
        ),
    ],
)
def test_load_to_sys_mem(local_deployment, query):
    generator = mii.mii_query_handle(local_deployment.deployment_name)
    result = generator.query(query)
    assert result


@pytest.mark.local
@pytest.mark.parametrize(
    "task_name, model_name, query, enable_deepspeed, enable_zero, ds_config",
    [
        (
            "text-generation",
            "distilgpt2",
            {
                "query": "DeepSpeed is the greatest"
            },
            False,
            True,
            {
                "fp16": {
                    "enabled": True
                },
                "bf16": {
                    "enabled": False
                },
                "zero_optimization": {
                    "stage": 3,
                    "offload_param": {
                        "device": "cpu",
                    },
                },
                "train_micro_batch_size_per_gpu": 1,
            },
        ),
    ],
)
def test_zero_config(local_deployment, query):
    generator = mii.mii_query_handle(local_deployment.deployment_name)
    result = generator.query(query)
    assert result


@pytest.mark.local
@pytest.mark.parametrize("expected_failure", [AssertionError])
@pytest.mark.parametrize("enable_deepspeed, enable_zero, dtype",
                         [(True,
                           True,
                           'fp32'),
                          (False,
                           True,
                           'fp16')])
@pytest.mark.parametrize("ds_config",
                         [
                             {
                                 "fp16": {
                                     "enabled": False
                                 },
                                 "bf16": {
                                     "enabled": False
                                 },
                                 "zero_optimization": {
                                     "stage": 3,
                                     "offload_param": {
                                         "device": "cpu",
                                     },
                                 },
                                 "train_micro_batch_size_per_gpu": 1,
                             },
                         ])
@pytest.mark.parametrize(
    "task_name, model_name, query",
    [
        (
            "text-generation",
            "distilgpt2",
            {
                "query": "DeepSpeed is the greatest"
            },
        ),
    ],
)
def test_zero_config_fail(local_deployment, query):
    print(local_deployment)
    assert "MII Config Error" in str(local_deployment.value)


''' Not working yet
@pytest.mark.local
@pytest.mark.parametrize(
        "task_name, model_name, config, query",
        [
            (
            "text-generation",
            "gpt-neox",
            {"tensor_parallel": 2, 'dtype': 'fp16'},
            {"query": "DeepSpeed is the greatest"},
            )
        ]
    )
def test_multi_GPU_local_deployment(task_name:str, model_name:str, config:dict, query:dict):
    result = deploy_query_local(task_name=task_name, model_name=model_name, config=config, query=query)
    assert result
'''<|MERGE_RESOLUTION|>--- conflicted
+++ resolved
@@ -19,14 +19,6 @@
 
 
 @pytest.fixture(scope="function", params=[False])
-<<<<<<< HEAD
-def load_with_sys_mem(request):
-    return request.param
-
-
-@pytest.fixture(scope="function", params=[False])
-=======
->>>>>>> 5f60390c
 def enable_restful_api(request):
     return request.param
 
